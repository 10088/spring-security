--- conflicted
+++ resolved
@@ -53,14 +53,9 @@
       - name: Set up JDK 17
         uses: actions/setup-java@v3
         with:
-<<<<<<< HEAD
-          java-version: '17'
-          distribution: 'temurin'
-=======
-          java-version: '11'
-          distribution: 'adopt'
+          java-version: '17'
+          distribution: 'temurin'
           cache: 'gradle'
->>>>>>> 4a8961bc
       - name: Set up Gradle
         uses: gradle/gradle-build-action@v2
       - name: Set up gradle user name
